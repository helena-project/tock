#![no_std]
#![no_main]
#![feature(const_fn,lang_items)]

extern crate capsules;
#[macro_use(static_init)]
extern crate kernel;
extern crate sam4l;

use capsules::rf233::RF233;
use capsules::timer::TimerDriver;
use capsules::virtual_alarm::{MuxAlarm, VirtualMuxAlarm};
use capsules::virtual_i2c::{I2CDevice, MuxI2C};
use capsules::virtual_spi::{VirtualSpiMasterDevice, MuxSpiMaster};
use kernel::Chip;
use kernel::hil;
use kernel::hil::Controller;
use kernel::hil::radio;
use kernel::hil::radio::Radio;
use kernel::hil::spi::SpiMaster;
use kernel::mpu::MPU;

#[macro_use]
mod io;

// Unit Tests for drivers.
#[allow(dead_code)]
mod i2c_dummy;
#[allow(dead_code)]
mod spi_dummy;

struct Imix {
    console: &'static capsules::console::Console<'static, sam4l::usart::USART>,
    gpio: &'static capsules::gpio::GPIO<'static, sam4l::gpio::GPIOPin>,
    timer: &'static TimerDriver<'static, VirtualMuxAlarm<'static, sam4l::ast::Ast<'static>>>,
    si7021: &'static capsules::si7021::SI7021<'static,
                                              VirtualMuxAlarm<'static, sam4l::ast::Ast<'static>>>,
    isl29035: &'static capsules::isl29035::Isl29035<'static,
                                                    VirtualMuxAlarm<'static,
                                                                    sam4l::ast::Ast<'static>>>,
    adc: &'static capsules::adc::ADC<'static, sam4l::adc::Adc>,
    led: &'static capsules::led::LED<'static, sam4l::gpio::GPIOPin>,
    button: &'static capsules::button::Button<'static, sam4l::gpio::GPIOPin>,
    spi: &'static capsules::spi::Spi<'static, VirtualSpiMasterDevice<'static, sam4l::spi::Spi>>,
    ipc: kernel::ipc::IPC,
    fxos8700_cq: &'static capsules::fxos8700_cq::Fxos8700cq<'static>,
    radio: &'static capsules::radio::RadioDriver<'static,
                                                 capsules::rf233::RF233<'static,
                                                 VirtualSpiMasterDevice<'static, sam4l::spi::Spi>>>,
}

// The RF233 radio stack requires our buffers for its SPI operations:
//
//   1. buf: a packet-sized buffer for SPI operations, which is
//      used as the read buffer when it writes a packet passed to it and the write
//      buffer when it reads a packet into a buffer passed to it.
//   2. rx_buf: buffer to receive packets into
//   3 + 4: two small buffers for performing registers
//      operations (one read, one write).

static mut rf233_buf: [u8; radio::MAX_BUF_SIZE] = [0x00; radio::MAX_BUF_SIZE];
static mut rf233_rx_buf: [u8; radio::MAX_BUF_SIZE] = [0x00; radio::MAX_BUF_SIZE];
static mut rf233_reg_write: [u8; 2] = [0x00; 2];
static mut rf233_reg_read: [u8; 2] = [0x00; 2];
// The RF233 system call interface ("radio") requires one buffer, which it
// copies application transmissions into or copies out to application buffers
// for reception.
static mut radio_buf: [u8; radio::MAX_BUF_SIZE] = [0x00; radio::MAX_BUF_SIZE];

impl kernel::Platform for Imix {
    fn with_driver<F, R>(&self, driver_num: usize, f: F) -> R
        where F: FnOnce(Option<&kernel::Driver>) -> R
    {
        match driver_num {
            0 => f(Some(self.console)),
            1 => f(Some(self.gpio)),

            3 => f(Some(self.timer)),
            4 => f(Some(self.spi)),
            6 => f(Some(self.isl29035)),
            7 => f(Some(self.adc)),
            8 => f(Some(self.led)),
            9 => f(Some(self.button)),
            10 => f(Some(self.si7021)),
            11 => f(Some(self.fxos8700_cq)),
            154 => f(Some(self.radio)),
            0xff => f(Some(&self.ipc)),
            _ => f(None),
        }
    }
}

unsafe fn set_pin_primary_functions() {
    use sam4l::gpio::{PA, PB, PC};
    use sam4l::gpio::PeripheralFunction::{A, B, C, E};

    // Right column: Imix pin name
    // Left  column: SAM4L peripheral function
    PA[04].configure(Some(C)); // LI_INT      --  EIC EXTINT2
    PA[05].configure(Some(A)); // AD0         --  ADCIFE AD1
    PA[06].configure(Some(C)); // EXTINT1     --  EIC EXTINT1
    PA[07].configure(Some(A)); // AD1         --  ADCIFE AD2
    PA[08].configure(None); //... RF233 IRQ   --  GPIO pin
    PA[09].configure(None); //... RF233 RST   --  GPIO pin
    PA[10].configure(None); //... RF233 SLP   --  GPIO pin
    PA[13].configure(None); //... TRNG EN     --  GPIO pin
    PA[14].configure(None); //... TRNG_OUT    --  GPIO pin
    PA[17].configure(None); //... NRF INT     -- GPIO pin
    PA[18].configure(Some(A)); // NRF CLK     -- USART2_CLK
    PA[21].configure(Some(E)); // TWI2 SDA    -- TWIM2_SDA
    PA[22].configure(Some(E)); // TWI2 SCL    --  TWIM2 TWCK
    PA[25].configure(Some(A)); // USB_N       --  USB DM
    PA[26].configure(Some(A)); // USB_P       --  USB DP
    PB[00].configure(Some(A)); // TWI1_SDA    --  TWIMS1 TWD
    PB[01].configure(Some(A)); // TWI1_SCL    --  TWIMS1 TWCK
    PB[02].configure(Some(A)); // AD2         --  ADCIFE AD3
    PB[03].configure(Some(A)); // AD3         --  ADCIFE AD4
    PB[04].configure(Some(A)); // AD4         --  ADCIFE AD5
    PB[05].configure(Some(A)); // AD5         --  ADCIFE AD6
    PB[06].configure(Some(A)); // RTS3        --  USART3 RTS
    PB[07].configure(None); //... NRF RESET   --  GPIO
    PB[09].configure(Some(A)); // RX3         --  USART3 RX
    PB[10].configure(Some(A)); // TX3         --  USART3 TX
    PB[11].configure(Some(A)); // CTS0        --  USART0 CTS
    PB[12].configure(Some(A)); // RTS0        --  USART0 RTS
    PB[13].configure(Some(A)); // CLK0        --  USART0 CLK
    PB[14].configure(Some(A)); // RX0         --  USART0 RX
    PB[15].configure(Some(A)); // TX0         --  USART0 TX
    PC[00].configure(Some(A)); // CS2         --  SPI NPCS2
    PC[01].configure(Some(A)); // CS3 (RF233) -- SPI NPCS3
    PC[02].configure(Some(A)); // CS1         --  SPI NPCS1
    PC[03].configure(Some(A)); // CS0         --  SPI NPCS0
    PC[04].configure(Some(A)); // MISO        --  SPI MISO
    PC[05].configure(Some(A)); // MOSI        --  SPI MOSI
    PC[06].configure(Some(A)); // SCK         --  SPI CLK
    PC[07].configure(Some(B)); // RTS2 (BLE)  -- USART2_RTS
    PC[08].configure(Some(B)); // CTS2 (BLE)  -- USART2_CTS
    PC[09].configure(None); //... NRF GPIO    -- GPIO
    PC[10].configure(None); //... USER LED    -- GPIO
    PC[11].configure(Some(B)); // RX2 (BLE)   -- USART2_RX
    PC[12].configure(Some(B)); // TX2 (BLE)   -- USART2_TX
    PC[13].configure(None); //... ACC_INT1    -- GPIO
    PC[14].configure(None); //... ACC_INT2    -- GPIO
    PC[16].configure(None); //... SENSE_PWR   --  GPIO pin
    PC[17].configure(None); //... NRF_PWR     --  GPIO pin
    PC[18].configure(None); //... RF233_PWR   --  GPIO pin
    PC[19].configure(None); //... TRNG_PWR    -- GPIO Pin
    PC[24].configure(None); //... USER_BTN    -- GPIO Pin
    PC[25].configure(None); //... D8          -- GPIO Pin
    PC[26].configure(None); //... D7          -- GPIO Pin
    PC[27].configure(None); //... D6          -- GPIO Pin
    PC[28].configure(None); //... D5          -- GPIO Pin
    PC[29].configure(None); //... D4          -- GPIO Pin
    PC[30].configure(None); //... D3          -- GPIO Pin
    PC[31].configure(None); //... D2          -- GPIO Pin
}

#[no_mangle]
pub unsafe fn reset_handler() {
    sam4l::init();

    sam4l::pm::setup_system_clock(sam4l::pm::SystemClockSource::DfllRc32k, 48000000);

    // Source 32Khz and 1Khz clocks from RC23K (SAM4L Datasheet 11.6.8)
    sam4l::bpm::set_ck32source(sam4l::bpm::CK32Source::RC32K);

    set_pin_primary_functions();


    // # CONSOLE

    let console = static_init!(
        capsules::console::Console<sam4l::usart::USART>,
        capsules::console::Console::new(&sam4l::usart::USART3,
                     115200,
                     &mut capsules::console::WRITE_BUF,
                     kernel::Container::create()),
        224/8);
    hil::uart::UART::set_client(&sam4l::usart::USART3, console);
    console.initialize();

    // # TIMER

    let ast = &sam4l::ast::AST;

    let mux_alarm = static_init!(
        MuxAlarm<'static, sam4l::ast::Ast>,
        MuxAlarm::new(&sam4l::ast::AST),
        16);
    ast.configure(mux_alarm);

    let virtual_alarm1 = static_init!(
        VirtualMuxAlarm<'static, sam4l::ast::Ast>,
        VirtualMuxAlarm::new(mux_alarm),
        24);
    let timer = static_init!(
        TimerDriver<'static, VirtualMuxAlarm<'static, sam4l::ast::Ast>>,
        TimerDriver::new(virtual_alarm1, kernel::Container::create()),
        12);
    virtual_alarm1.set_client(timer);

    // # I2C Sensors

    let mux_i2c = static_init!(MuxI2C<'static>, MuxI2C::new(&sam4l::i2c::I2C2), 20);
    sam4l::i2c::I2C2.set_master_client(mux_i2c);

    // Configure the ISL29035, device address 0x44
    let isl29035_i2c = static_init!(I2CDevice, I2CDevice::new(mux_i2c, 0x44), 32);
    let isl29035_virtual_alarm = static_init!(
        VirtualMuxAlarm<'static, sam4l::ast::Ast>,
        VirtualMuxAlarm::new(mux_alarm),
        192/8);
    let isl29035 = static_init!(
        capsules::isl29035::Isl29035<'static, VirtualMuxAlarm<'static, sam4l::ast::Ast>>,
        capsules::isl29035::Isl29035::new(
            isl29035_i2c,
            isl29035_virtual_alarm,
            &mut capsules::isl29035::BUF),
        320/8);
    isl29035_i2c.set_client(isl29035);
    isl29035_virtual_alarm.set_client(isl29035);

    // Set up an SPI MUX, so there can be multiple clients
    let mux_spi = static_init!(
        MuxSpiMaster<'static, sam4l::spi::Spi>,
        MuxSpiMaster::new(&sam4l::spi::SPI),
        12);
    sam4l::spi::SPI.set_client(mux_spi);
    sam4l::spi::SPI.init();
    sam4l::spi::SPI.enable();

    // Create a virtualized client for SPI system call interface,
    // then the system call capsule
    let syscall_spi_device = static_init!(
        VirtualSpiMasterDevice<'static, sam4l::spi::Spi>,
        VirtualSpiMasterDevice::new(mux_spi, 3),
<<<<<<< HEAD
        352/8);

    // Create the SPI systemc call capsule, passing the client
=======
        48);
>>>>>>> c9aa9a14
    let spi_syscalls = static_init!(
        capsules::spi::Spi<'static, VirtualSpiMasterDevice<'static, sam4l::spi::Spi>>,
        capsules::spi::Spi::new(syscall_spi_device),
        84);

    // System call capsule requires static buffers so it can
    // copy from application slices to DMA
    static mut spi_read_buf: [u8; 64] = [0; 64];
    static mut spi_write_buf: [u8; 64] = [0; 64];
    spi_syscalls.config_buffers(&mut spi_read_buf, &mut spi_write_buf);
    syscall_spi_device.set_client(spi_syscalls);


    // Configure the SI7021, device address 0x40
    let si7021_alarm = static_init!(
        VirtualMuxAlarm<'static, sam4l::ast::Ast>,
        VirtualMuxAlarm::new(mux_alarm),
        24);
    let si7021_i2c = static_init!(I2CDevice, I2CDevice::new(mux_i2c, 0x40), 32);
    let si7021 = static_init!(
        capsules::si7021::SI7021<'static, VirtualMuxAlarm<'static, sam4l::ast::Ast<'static>>>,
        capsules::si7021::SI7021::new(si7021_i2c, si7021_alarm, &mut capsules::si7021::BUFFER),
        36);
    si7021_i2c.set_client(si7021);
    si7021_alarm.set_client(si7021);

    // Create a second virtualized SPI client, for the RF233
    let rf233_spi = static_init!(VirtualSpiMasterDevice<'static, sam4l::spi::Spi>,
                                 VirtualSpiMasterDevice::new(mux_spi, 3),
                                 48);
    // Create the RF233 driver, passing its pins and SPI client
    let rf233: &RF233<'static, VirtualSpiMasterDevice<'static, sam4l::spi::Spi>> =
        static_init!(RF233<'static, VirtualSpiMasterDevice<'static, sam4l::spi::Spi>>,
                             RF233::new(rf233_spi,
                                        &sam4l::gpio::PA[09],    // reset
                                        &sam4l::gpio::PA[10],    // sleep
                                        &sam4l::gpio::PA[08],    // irq
                                        &sam4l::gpio::PA[08]),   // irq_ctl
                                        116);

    sam4l::gpio::PA[08].set_client(rf233);

    // FXOS8700CQ accelerometer
    let fx0_i2c = static_init!(I2CDevice, I2CDevice::new(mux_i2c, 0x1e), 32);
    let fx0 = static_init!(
        capsules::fxos8700_cq::Fxos8700cq<'static>,
        capsules::fxos8700_cq::Fxos8700cq::new(fx0_i2c, &mut capsules::fxos8700_cq::BUF),
        288/8);
    fx0_i2c.set_client(fx0);

    // Clear sensors enable pin to enable sensor rail
    // sam4l::gpio::PC[16].enable_output();
    // sam4l::gpio::PC[16].clear();

    // # ADC

    // Setup ADC
    let adc = static_init!(
        capsules::adc::ADC<'static, sam4l::adc::Adc>,
        capsules::adc::ADC::new(&mut sam4l::adc::ADC),
        160/8);
    sam4l::adc::ADC.set_client(adc);

    // # GPIO
    // set GPIO driver controlling remaining GPIO pins
    let gpio_pins = static_init!(
        [&'static sam4l::gpio::GPIOPin; 8],
        [&sam4l::gpio::PC[31], // P2
         &sam4l::gpio::PC[30], // P3
         &sam4l::gpio::PC[29], // P4
         &sam4l::gpio::PC[28], // P5
         &sam4l::gpio::PC[27], // P6
         &sam4l::gpio::PC[26], // P7
         &sam4l::gpio::PC[25], // P8
         &sam4l::gpio::PC[25]], // Dummy Pin (regular GPIO)
        8 * 4
    );

    let gpio = static_init!(
        capsules::gpio::GPIO<'static, sam4l::gpio::GPIOPin>,
        capsules::gpio::GPIO::new(gpio_pins),
        20);

    for pin in gpio_pins.iter() {
        pin.set_client(gpio);
    }

    // # LEDs
    let led_pins = static_init!(
        [&'static sam4l::gpio::GPIOPin; 1],
        [&sam4l::gpio::PC[10]],
        1 * 4);
    let led = static_init!(
        capsules::led::LED<'static, sam4l::gpio::GPIOPin>,
        capsules::led::LED::new(led_pins, capsules::led::ActivationMode::ActiveHigh),
        96/8);

    // # BUTTONs

    let button_pins = static_init!(
        [&'static sam4l::gpio::GPIOPin; 1],
        [&sam4l::gpio::PC[24]],
        1 * 4);

    let button = static_init!(
        capsules::button::Button<'static, sam4l::gpio::GPIOPin>,
        capsules::button::Button::new(button_pins, kernel::Container::create()),
        96/8);
    for btn in button_pins.iter() {
        btn.set_client(button);
    }

    rf233_spi.set_client(rf233);
    rf233.initialize(&mut rf233_buf, &mut rf233_reg_write, &mut rf233_reg_read);

    let radio_capsule = static_init!(
        capsules::radio::RadioDriver<'static,
                                     RF233<'static,
                                           VirtualSpiMasterDevice<'static, sam4l::spi::Spi>>>,
        capsules::radio::RadioDriver::new(rf233),
        76);
    radio_capsule.config_buffer(&mut radio_buf);
    rf233.set_transmit_client(radio_capsule);
    rf233.set_receive_client(radio_capsule, &mut rf233_rx_buf);

    let imix = Imix {
        console: console,
        timer: timer,
        gpio: gpio,
        si7021: si7021,
        isl29035: isl29035,
        adc: adc,
        led: led,
        button: button,
        spi: spi_syscalls,
        ipc: kernel::ipc::IPC::new(),
        fxos8700_cq: fx0,
        radio: radio_capsule,
    };

    let mut chip = sam4l::chip::Sam4l::new();

    chip.mpu().enable_mpu();

    rf233.reset();
    rf233.set_pan(0xABCD);
    rf233.set_address(0x1008);
    rf233.start();
    kernel::main(&imix, &mut chip, load_processes(), &imix.ipc);
}

unsafe fn load_processes() -> &'static mut [Option<kernel::process::Process<'static>>] {
    extern "C" {
        /// Beginning of the ROM region containing app images.
        static _sapps: u8;
    }

    const NUM_PROCS: usize = 2;

    // how should the kernel respond when a process faults
    const FAULT_RESPONSE: kernel::process::FaultResponse = kernel::process::FaultResponse::Panic;

    #[link_section = ".app_memory"]
    static mut APP_MEMORY: [u8; 16384] = [0; 16384];

    static mut processes: [Option<kernel::process::Process<'static>>; NUM_PROCS] = [None, None];

    let mut apps_in_flash_ptr = &_sapps as *const u8;
    let mut app_memory_ptr = APP_MEMORY.as_mut_ptr();
    let mut app_memory_size = APP_MEMORY.len();
    for i in 0..NUM_PROCS {
        let (process, flash_offset, memory_offset) =
            kernel::process::Process::create(apps_in_flash_ptr,
                                             app_memory_ptr,
                                             app_memory_size,
                                             FAULT_RESPONSE);

        if process.is_none() {
            break;
        }

        processes[i] = process;
        apps_in_flash_ptr = apps_in_flash_ptr.offset(flash_offset as isize);
        app_memory_ptr = app_memory_ptr.offset(memory_offset as isize);
        app_memory_size -= memory_offset;
    }

    &mut processes
}<|MERGE_RESOLUTION|>--- conflicted
+++ resolved
@@ -234,13 +234,9 @@
     let syscall_spi_device = static_init!(
         VirtualSpiMasterDevice<'static, sam4l::spi::Spi>,
         VirtualSpiMasterDevice::new(mux_spi, 3),
-<<<<<<< HEAD
         352/8);
 
     // Create the SPI systemc call capsule, passing the client
-=======
-        48);
->>>>>>> c9aa9a14
     let spi_syscalls = static_init!(
         capsules::spi::Spi<'static, VirtualSpiMasterDevice<'static, sam4l::spi::Spi>>,
         capsules::spi::Spi::new(syscall_spi_device),
@@ -270,7 +266,7 @@
     // Create a second virtualized SPI client, for the RF233
     let rf233_spi = static_init!(VirtualSpiMasterDevice<'static, sam4l::spi::Spi>,
                                  VirtualSpiMasterDevice::new(mux_spi, 3),
-                                 48);
+                                 352/8);
     // Create the RF233 driver, passing its pins and SPI client
     let rf233: &RF233<'static, VirtualSpiMasterDevice<'static, sam4l::spi::Spi>> =
         static_init!(RF233<'static, VirtualSpiMasterDevice<'static, sam4l::spi::Spi>>,
