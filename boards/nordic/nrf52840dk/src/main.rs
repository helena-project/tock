//! Tock kernel for the Nordic Semiconductor nRF52840 development kit (DK).
//!
//! It is based on nRF52840 SoC (Cortex M4 core with a BLE transceiver) with
//! many exported I/O and peripherals.
//!
//! Pin Configuration
//! -------------------
//!
//! ### `GPIO`
//!
//! | #  | Pin   | Ix | Header | Arduino |
//! |----|-------|----|--------|---------|
//! | 0  | P1.01 | 33 | P3 1   | D0      |
//! | 1  | P1.02 | 34 | P3 2   | D1      |
//! | 2  | P1.03 | 35 | P3 3   | D2      |
//! | 3  | P1.04 | 36 | P3 4   | D3      |
//! | 4  | P1.05 | 37 | P3 5   | D4      |
//! | 5  | P1.06 | 38 | P3 6   | D5      |
//! | 6  | P1.07 | 39 | P3 7   | D6      |
//! | 7  | P1.08 | 40 | P3 8   | D7      |
//! | 8  | P1.10 | 42 | P4 1   | D8      |
//! | 9  | P1.11 | 43 | P4 2   | D9      |
//! | 10 | P1.12 | 44 | P4 3   | D10     |
//! | 11 | P1.13 | 45 | P4 4   | D11     |
//! | 12 | P1.14 | 46 | P4 5   | D12     |
//! | 13 | P1.15 | 47 | P4 6   | D13     |
//! | 14 | P0.26 | 26 | P4 9   | D14     |
//! | 15 | P0.27 | 27 | P4 10  | D15     |
//!
//! ### `GPIO` / Analog Inputs
//!
//! | #  | Pin        | Header | Arduino |
//! |----|------------|--------|---------|
//! | 16 | P0.03 AIN1 | P2 1   | A0      |
//! | 17 | P0.04 AIN2 | P2 2   | A1      |
//! | 18 | P0.28 AIN4 | P2 3   | A2      |
//! | 19 | P0.29 AIN5 | P2 4   | A3      |
//! | 20 | P0.30 AIN6 | P2 5   | A4      |
//! | 21 | P0.31 AIN7 | P2 6   | A5      |
//! | 22 | P0.02 AIN0 | P4 8   | AVDD    |
//!
//! ### Onboard Functions
//!
//! | Pin   | Header | Function |
//! |-------|--------|----------|
//! | P0.05 | P6 3   | UART RTS |
//! | P0.06 | P6 4   | UART TXD |
//! | P0.07 | P6 5   | UART CTS |
//! | P0.08 | P6 6   | UART RXT |
//! | P0.11 | P24 1  | Button 1 |
//! | P0.12 | P24 2  | Button 2 |
//! | P0.13 | P24 3  | LED 1    |
//! | P0.14 | P24 4  | LED 2    |
//! | P0.15 | P24 5  | LED 3    |
//! | P0.16 | P24 6  | LED 4    |
//! | P0.18 | P24 8  | Reset    |
//! | P0.19 | P24 9  | SPI CLK  |
//! | P0.20 | P24 10 | SPI MOSI |
//! | P0.21 | P24 11 | SPI MISO |
//! | P0.24 | P24 14 | Button 3 |
//! | P0.25 | P24 15 | Button 4 |

#![no_std]
#![no_main]
#![deny(missing_docs)]

use kernel::component::Component;
#[allow(unused_imports)]
use kernel::{debug, debug_gpio, debug_verbose, static_init};
use nrf52840::gpio::Pin;
<<<<<<< HEAD
use nrf52dk_base::{SpiMX25R6435FPins, SpiPins, UartPins, LoraPins};
=======
use nrf52dk_base::{SpiMX25R6435FPins, SpiPins, UartChannel, UartPins};
>>>>>>> 527afb41

// The nRF52840DK LEDs (see back of board)
const LED1_PIN: Pin = Pin::P0_13;
const LED2_PIN: Pin = Pin::P0_14;
const LED3_PIN: Pin = Pin::P0_15;
const LED4_PIN: Pin = Pin::P0_16;

// The nRF52840DK buttons (see back of board)
const BUTTON1_PIN: Pin = Pin::P0_11;
const BUTTON2_PIN: Pin = Pin::P0_12;
const BUTTON3_PIN: Pin = Pin::P0_24;
const BUTTON4_PIN: Pin = Pin::P0_25;
const BUTTON_RST_PIN: Pin = Pin::P0_18;

const UART_RTS: Option<Pin> = Some(Pin::P0_05);
const UART_TXD: Pin = Pin::P0_06;
const UART_CTS: Option<Pin> = Some(Pin::P0_07);
const UART_RXD: Pin = Pin::P0_08;

const SPI_MOSI: Pin = Pin::P0_20;
const SPI_MISO: Pin = Pin::P0_21;
const SPI_CLK: Pin = Pin::P0_19;

const SPI_MX25R6435F_CHIP_SELECT: Pin = Pin::P0_17;
const SPI_MX25R6435F_WRITE_PROTECT_PIN: Pin = Pin::P0_22;
const SPI_MX25R6435F_HOLD_PIN: Pin = Pin::P0_23;

<<<<<<< HEAD
//const LORA_CHIP_SELECT: Pin = Pin::P0_17; // fixme
//const LORA_RESET: Pin = Pin::P0_22; // fixme
//const LORA_INT: Pin = Pin::P0_23; // fixme

/// UART Writer
=======
/// Debug Writer
>>>>>>> 527afb41
pub mod io;

// Whether to use UART debugging or Segger RTT (USB) debugging.
// - Set to false to use UART.
// - Set to true to use Segger RTT over USB.
const USB_DEBUGGING: bool = false;

// State for loading and holding applications.
// How should the kernel respond when a process faults.
const FAULT_RESPONSE: kernel::procs::FaultResponse = kernel::procs::FaultResponse::Panic;

// Number of concurrent processes this platform supports.
const NUM_PROCS: usize = 8;

#[link_section = ".app_memory"]
<<<<<<< HEAD
static mut APP_MEMORY: [u8; 145760] = [0; 145760];
=======
static mut APP_MEMORY: [u8; 0x3C000] = [0; 0x3C000];
>>>>>>> 527afb41

static mut PROCESSES: [Option<&'static dyn kernel::procs::ProcessType>; NUM_PROCS] =
    [None, None, None, None, None, None, None, None];

static mut CHIP: Option<&'static nrf52840::chip::Chip> = None;

/// Dummy buffer that causes the linker to reserve enough space for the stack.
#[no_mangle]
#[link_section = ".stack_buffer"]
pub static mut STACK_MEMORY: [u8; 0x1000] = [0; 0x1000];

/// Entry point in the vector table called on hard reset.
#[no_mangle]
pub unsafe fn reset_handler() {
    // Loads relocations and clears BSS
    nrf52840::init();

    let uart_channel = if USB_DEBUGGING {
        // Initialize Segger RTT as early as possible so that any panic beyond this point can use the
        // RTT memory object.
        let mut rtt_memory_refs =
            components::segger_rtt::SeggerRttMemoryComponent::new().finalize(());

        // XXX: This is inherently unsafe as it aliases the mutable reference to rtt_memory. This
        // aliases reference is only used inside a panic handler, which should be OK, but maybe we
        // should use a const reference to rtt_memory and leverage interior mutability instead.
        self::io::set_rtt_memory(&mut *rtt_memory_refs.get_rtt_memory_ptr());

        UartChannel::Rtt(rtt_memory_refs)
    } else {
        UartChannel::Pins(UartPins::new(UART_RTS, UART_TXD, UART_CTS, UART_RXD))
    };

    let board_kernel = static_init!(kernel::Kernel, kernel::Kernel::new(&PROCESSES));
    let gpio = components::gpio::GpioComponent::new(board_kernel).finalize(
        components::gpio_component_helper!(
            &nrf52840::gpio::PORT[Pin::P1_01],
            &nrf52840::gpio::PORT[Pin::P1_02],
            &nrf52840::gpio::PORT[Pin::P1_03],
            &nrf52840::gpio::PORT[Pin::P1_04],
            &nrf52840::gpio::PORT[Pin::P1_05],
            &nrf52840::gpio::PORT[Pin::P1_06],
            &nrf52840::gpio::PORT[Pin::P1_07],
            &nrf52840::gpio::PORT[Pin::P1_08],
            &nrf52840::gpio::PORT[Pin::P1_10],
            &nrf52840::gpio::PORT[Pin::P1_11],
            &nrf52840::gpio::PORT[Pin::P1_12],
            &nrf52840::gpio::PORT[Pin::P1_13],
            &nrf52840::gpio::PORT[Pin::P1_14],
            &nrf52840::gpio::PORT[Pin::P1_15],
            &nrf52840::gpio::PORT[Pin::P0_26],
            &nrf52840::gpio::PORT[Pin::P0_27]
        ),
    );
    let button = components::button::ButtonComponent::new(board_kernel).finalize(
        components::button_component_helper!(
            (
                &nrf52840::gpio::PORT[BUTTON1_PIN],
                kernel::hil::gpio::ActivationMode::ActiveLow,
                kernel::hil::gpio::FloatingState::PullUp
            ), //13
            (
                &nrf52840::gpio::PORT[BUTTON2_PIN],
                kernel::hil::gpio::ActivationMode::ActiveLow,
                kernel::hil::gpio::FloatingState::PullUp
            ), //14
            (
                &nrf52840::gpio::PORT[BUTTON3_PIN],
                kernel::hil::gpio::ActivationMode::ActiveLow,
                kernel::hil::gpio::FloatingState::PullUp
            ), //15
            (
                &nrf52840::gpio::PORT[BUTTON4_PIN],
                kernel::hil::gpio::ActivationMode::ActiveLow,
                kernel::hil::gpio::FloatingState::PullUp
            ) //16
        ),
    );

    let led = components::led::LedsComponent::new().finalize(components::led_component_helper!(
        (
            &nrf52840::gpio::PORT[LED1_PIN],
            kernel::hil::gpio::ActivationMode::ActiveLow
        ),
        (
            &nrf52840::gpio::PORT[LED2_PIN],
            kernel::hil::gpio::ActivationMode::ActiveLow
        ),
        (
            &nrf52840::gpio::PORT[LED3_PIN],
            kernel::hil::gpio::ActivationMode::ActiveLow
        ),
        (
            &nrf52840::gpio::PORT[LED4_PIN],
            kernel::hil::gpio::ActivationMode::ActiveLow
        )
    ));
    let chip = static_init!(nrf52840::chip::Chip, nrf52840::chip::new());
    CHIP = Some(chip);

    //kernel::debug::assign_gpios(  //leds
    //  Some(&nrf52840::gpio::PORT[Pin::P0_13]),
    //  Some(&nrf52840::gpio::PORT[Pin::P0_14]),
    //  Some(&nrf52840::gpio::PORT[Pin::P0_15]),
    //);

    nrf52dk_base::setup_board(
        board_kernel,
        BUTTON_RST_PIN,
        &nrf52840::gpio::PORT,
        gpio,
        LED1_PIN,
        LED2_PIN,
        LED3_PIN,
        led,
        uart_channel,
        &SpiPins::new(SPI_MOSI, SPI_MISO, SPI_CLK),
        &Some(SpiMX25R6435FPins::new(
          SPI_MX25R6435F_CHIP_SELECT,
          SPI_MX25R6435F_WRITE_PROTECT_PIN,
          SPI_MX25R6435F_HOLD_PIN,
        )),
        button,
        true,
        &None,//&LoraPins::new(LORA_CHIP_SELECT, LORA_RESET, LORA_INT),
        &mut APP_MEMORY,
        &mut PROCESSES,
        FAULT_RESPONSE,
        nrf52840::uicr::Regulator0Output::DEFAULT,
        false,
        chip,
    );
}<|MERGE_RESOLUTION|>--- conflicted
+++ resolved
@@ -68,11 +68,7 @@
 #[allow(unused_imports)]
 use kernel::{debug, debug_gpio, debug_verbose, static_init};
 use nrf52840::gpio::Pin;
-<<<<<<< HEAD
-use nrf52dk_base::{SpiMX25R6435FPins, SpiPins, UartPins, LoraPins};
-=======
 use nrf52dk_base::{SpiMX25R6435FPins, SpiPins, UartChannel, UartPins};
->>>>>>> 527afb41
 
 // The nRF52840DK LEDs (see back of board)
 const LED1_PIN: Pin = Pin::P0_13;
@@ -100,15 +96,11 @@
 const SPI_MX25R6435F_WRITE_PROTECT_PIN: Pin = Pin::P0_22;
 const SPI_MX25R6435F_HOLD_PIN: Pin = Pin::P0_23;
 
-<<<<<<< HEAD
 //const LORA_CHIP_SELECT: Pin = Pin::P0_17; // fixme
 //const LORA_RESET: Pin = Pin::P0_22; // fixme
 //const LORA_INT: Pin = Pin::P0_23; // fixme
 
-/// UART Writer
-=======
 /// Debug Writer
->>>>>>> 527afb41
 pub mod io;
 
 // Whether to use UART debugging or Segger RTT (USB) debugging.
@@ -123,12 +115,7 @@
 // Number of concurrent processes this platform supports.
 const NUM_PROCS: usize = 8;
 
-#[link_section = ".app_memory"]
-<<<<<<< HEAD
-static mut APP_MEMORY: [u8; 145760] = [0; 145760];
-=======
 static mut APP_MEMORY: [u8; 0x3C000] = [0; 0x3C000];
->>>>>>> 527afb41
 
 static mut PROCESSES: [Option<&'static dyn kernel::procs::ProcessType>; NUM_PROCS] =
     [None, None, None, None, None, None, None, None];
