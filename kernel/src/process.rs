--- conflicted
+++ resolved
@@ -1,6 +1,7 @@
 //! Support for creating and running userspace applications.
 
 use core::cell::Cell;
+use core::cmp::max;
 use core::convert::TryInto;
 use core::fmt;
 use core::fmt::Write;
@@ -21,14 +22,7 @@
 use crate::platform::Chip;
 use crate::returncode::ReturnCode;
 use crate::sched::Kernel;
-<<<<<<< HEAD
 use crate::syscall::{self, GenericSyscallReturnValue, Syscall, UserspaceKernelBoundary};
-use crate::tbfheader;
-=======
-use crate::syscall::{self, Syscall, UserspaceKernelBoundary};
-
->>>>>>> 87477e69
-use core::cmp::max;
 
 // The completion code for a process if it faulted.
 const COMPLETION_FAULT: u32 = 0xffffffff;
