--- conflicted
+++ resolved
@@ -797,11 +797,7 @@
                                         offset);
         } else {
             self.decompress_iid_no_context(sam_mode,
-<<<<<<< HEAD
                                            &mut ip6_header.src_addr,
-=======
-                                           &mut ip_addr,
->>>>>>> e1141208
                                            mac_addr,
                                            buf,
                                            offset);
@@ -828,11 +824,7 @@
                                         offset);
         } else {
             self.decompress_iid_no_context(dam_mode,
-<<<<<<< HEAD
                                            &mut ip6_header.dst_addr,
-=======
-                                           &mut ip_addr,
->>>>>>> e1141208
                                            mac_addr,
                                            buf,
                                            offset);
@@ -847,24 +839,21 @@
                             offset: &mut usize) {
         let uses_context = (iphc_header & iphc::DAC) != 0;
         let dam_mode = iphc_header & iphc::DAM_MASK;
-        let mut ip_addr: IPAddr = IPAddr::new();
+        let mut ip_addr: &mut IPAddr = &mut ip6_header.dst_addr;
         if uses_context {
             match dam_mode {
                 iphc::DAM_INLINE => {
+                    // ffXX:XX + plen + pfx64 + XXXX:XXXX
+                    // TODO: Check prefix_len <= 64
+                    let prefix_bytes = ((ctx.prefix_len + 7) / 8) as usize;
                     ip_addr.0[0] = 0xff;
                     ip_addr.0[1] = buf[*offset];
                     ip_addr.0[2] = buf[*offset+1];
-                    ip_addr.0[12..16].copy_from_slice(&buf[*offset+2..*offset+6]);
+                    ip_addr.0[3] = ctx.prefix_len;
+                    ip_addr.0[4..4 + prefix_bytes]
+                        .copy_from_slice(&ctx.prefix[0..prefix_bytes]);
+                    ip_addr.0[12..16].copy_from_slice(&buf[*offset + 2..*offset + 4]);
                     *offset += 6;
-                    ip_addr[3] = ctx.prefix_len;
-                    let mut len = (ctx.prefix_len / 8) as usize;
-                    if (len % 8) != 0 {
-                        len += 1;
-                    } 
-                    // TODO: Check len <= 8
-                    // TODO: Fix all of this - bad coding style
-                    ip_addr[4..12].copy_from_slice(&[0; 8]);
-                    ip_addr[4..len].copy_from_slice(&ctx.prefix[0..len]);
                 },
                 _ => {
                     // TODO: Reserved/unsupported
@@ -905,7 +894,6 @@
                 },
             }
         }
-        ip6_header.dst_addr = ip_addr;
     }
 
     fn decompress_iid_no_context(&self,
@@ -923,43 +911,23 @@
             },
             // First 64-bits link local prefix, remaining 64 bits carried inline
             iphc::SAM_MODE1 | iphc::DAM_MODE1 => {
-<<<<<<< HEAD
                 ip_addr.set_unicast_link_local();
                 ip_addr.0[8..16].copy_from_slice(&buf[*offset..*offset+8]);
-=======
-                ip::set_ll_prefix(ip_addr);
-                //ip_addr[0..8].copy_from_slice(&link_local_prefix[0..8]);
-                ip_addr[8..16].copy_from_slice(&buf[*offset..*offset+8]);
->>>>>>> e1141208
                 *offset += 8;
             },
             // First 112 bits elided; First 64 bits link-local prefix, remaining
             // 64 bits are 0000:00ff:fe00:XXXX
             iphc::SAM_MODE2 | iphc::DAM_MODE2 => {
-<<<<<<< HEAD
                 ip_addr.set_unicast_link_local();
                 ip_addr.0[8..16].copy_from_slice(&iphc::MAC_BASE);
                 ip_addr.0[14..16].copy_from_slice(&buf[*offset..*offset + 2]);
-=======
-                ip::set_ll_prefix(ip_addr);
-                //ip_addr[0..8].copy_from_slice(&link_local_prefix[0..8]);
-                ip_addr[8..16].copy_from_slice(&iphc::MAC_BASE);
-                ip_addr[14..16].copy_from_slice(&(buf[*offset..*offset+2]));
->>>>>>> e1141208
                 *offset += 2;
             },
             // Address fully elided. First 64 bits link-local prefix, remaining
             // 64 bits computed from encapsulating header.
             iphc::SAM_MODE3 | iphc::DAM_MODE3 => {
-<<<<<<< HEAD
                 ip_addr.set_unicast_link_local();
                 ip_addr.0[8..16].copy_from_slice(&compute_iid(mac_addr));
-=======
-                ip::set_ll_prefix(ip_addr);
-                //ip_addr[0..8].copy_from_slice(link_local_prefix);
-                let iid = compute_iid(mac_addr); 
-                ip_addr[8..16].copy_from_slice(&iid);
->>>>>>> e1141208
             },
             // TODO: Unreachable error case
             _ => { 
