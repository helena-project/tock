--- conflicted
+++ resolved
@@ -222,10 +222,7 @@
 #[no_mangle]
 #[allow(non_snake_case)]
 pub unsafe extern fn USART3_Handler() {
-<<<<<<< HEAD
-=======
     nvic::disable(nvic::NvicIdx::USART3);
->>>>>>> f66616ad
     let chip = chip::CHIP.as_mut().unwrap();
     let q = &mut chip.queue as &mut queue::Queue<nvic::NvicIdx>;
     q.enqueue(nvic::NvicIdx::USART3);
