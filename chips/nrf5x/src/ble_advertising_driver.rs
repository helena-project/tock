--- conflicted
+++ resolved
@@ -568,7 +568,6 @@
                     data.as_mut()[PACKET_ADDR_START + i] = random_address[i];
                 }
                 ReturnCode::SUCCESS
-<<<<<<< HEAD
             })
 
         /*
@@ -580,8 +579,6 @@
                     data.as_mut()[PACKET_ADDR_START + i] = random_address[i];
                 }
                 ReturnCode::SUCCESS
-=======
->>>>>>> bd2722ca
             })
          */
 
@@ -613,11 +610,7 @@
         self.advertisement_buf
             .as_mut()
             .map(|slice| {
-<<<<<<< HEAD
                 slice.as_mut()[PACKET_HDR_PDU] = (0x04 << 4) | (BLEAdvertisementType::ScanRequest as u8);   //<-- vill sätta Tx om vi advertisar med random address
-=======
-                slice.as_mut()[PACKET_HDR_PDU] = (0x04 << 4) | (BLEAdvertisementType::ScanUndirected as u8);   //<-- vill sätta Tx om vi advertisar med random address
->>>>>>> bd2722ca
                 ReturnCode::SUCCESS
             })
             .unwrap_or_else(|| ReturnCode::ESIZE)
@@ -679,6 +672,9 @@
         B: ble_advertising_hil::BleAdvertisementDriver + ble_advertising_hil::BleConfig + 'a,
         A: kernel::hil::time::Alarm + 'a,
     {
+
+
+
 
         self.advertisement_buf
             .as_ref()
@@ -1011,20 +1007,27 @@
                            });
                         }
                     }
-                    Some(BLEState::Scanning(RadioChannel::AdvertisingChannel37)) => {
-                        //app.process_status =
-                        //    Some(BLEState::Scanning(RadioChannel::AdvertisingChannel38));
+                    Some(BLEState::Scanning(channel)) => {
                         app.alarm_data.expiration = Expiration::Disabled;
                         self.receiving_app.set(Some(app.appid()));
                         self.radio.set_tx_power(app.tx_power);
-                        self.radio.receive_advertisement(RadioChannel::AdvertisingChannel37);
+                        self.radio.receive_advertisement(channel);
 
                         if let Some(BLEPduType::ScanUndirected(adv_addr, _)) = pdu {
                             debug!("Receive event: {:?}", adv_addr);
 
-                            app.process_status = Some(BLEState::Requesting(RadioChannel::AdvertisingChannel37));
+                            app.process_status = Some(BLEState::Requesting(channel));
                             self.sending_app.set(Some(app.appid()));
-                            app.send_scan_request(&self, adv_addr, RadioChannel::AdvertisingChannel37);
+                            app.send_scan_request(&self, adv_addr, channel);
+                        } else {
+                            if let Some(channel) = channel.get_next_advertising_channel() {
+                                app.process_status =
+                                    Some(BLEState::Scanning(channel));
+                            } else {
+                                app.set_next_alarm::<A::Frequency>(self.alarm.now());
+                                self.busy.set(BusyState::Free);
+                                app.process_status = Some(BLEState::ScanningIdle);
+                            }
                         }
                     }
                     Some(BLEState::Scanning(RadioChannel::AdvertisingChannel38)) => {
@@ -1218,13 +1221,9 @@
                         let status = app.generate_random_address(appid);
                         debug!("random address!");
                         if status == ReturnCode::SUCCESS {
-<<<<<<< HEAD
-                            app.configure_advertisement_pdu()//;
-                            //app.configure_scan_response_pdu()
-=======
                             debug!("Initialize!");
                             app.configure_advertisement_pdu()
->>>>>>> bd2722ca
+                            //app.configure_scan_response_pdu()
                         } else {
                             status
                         }
@@ -1275,10 +1274,7 @@
 
                         app.process_status = Some(BLEState::Initialized);
                         app.initialize_advertisement_buffer();
-<<<<<<< HEAD
                         //app.initialize_scan_response_buffer();
-=======
->>>>>>> bd2722ca
                         ReturnCode::SUCCESS
                     } else {
                         ReturnCode::EINVAL
