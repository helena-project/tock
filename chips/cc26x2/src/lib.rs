--- conflicted
+++ resolved
@@ -8,31 +8,18 @@
 #[macro_use]
 extern crate kernel;
 #[macro_use]
-<<<<<<< HEAD
-extern crate bitfield;
-extern crate fixedvec;
-=======
 extern crate enum_primitive;
->>>>>>> 6110685b
 
 pub mod aon;
-pub mod aux;
 pub mod chip;
 pub mod crt1;
 pub mod events;
 pub mod gpio;
 pub mod i2c;
-pub mod osc;
-pub mod peripheral;
 pub mod peripheral_interrupts;
-pub mod peripheral_manager;
-pub mod power;
-pub mod power_manager;
 pub mod prcm;
-pub mod radio;
-pub mod rat;
 pub mod rtc;
-pub mod setup;
 pub mod trng;
 pub mod uart;
+
 pub use crt1::init;