--- conflicted
+++ resolved
@@ -17,10 +17,7 @@
 pub mod aux;
 pub mod chip;
 pub mod crt1;
-<<<<<<< HEAD
-=======
 pub mod event_priority;
->>>>>>> 728258be
 pub mod events;
 pub mod gpio;
 pub mod i2c;
