//! UART driver, cc26x2 family
use kernel;
use kernel::common::cells::{MapCell, OptionalCell};
use kernel::common::registers::{ReadOnly, ReadWrite, WriteOnly};
use kernel::common::StaticRef;
use kernel::hil::uart;
use kernel::ReturnCode;

use core::cmp;
use cortexm4::nvic;
use peripheral_interrupts;
use prcm;

const MCU_CLOCK: u32 = 48_000_000;

#[repr(C)]
struct UartRegisters {
    dr: ReadWrite<u32>,
    rsr_ecr: ReadWrite<u32>,
    _reserved0: [u32; 0x4],
    fr: ReadOnly<u32, Flags::Register>,
    _reserved1: [u32; 0x2],
    ibrd: ReadWrite<u32, IntDivisor::Register>,
    fbrd: ReadWrite<u32, FracDivisor::Register>,
    lcrh: ReadWrite<u32, LineControl::Register>,
    ctl: ReadWrite<u32, Control::Register>,
    ifls: ReadWrite<u32>,
    imsc: ReadWrite<u32, Interrupts::Register>,
    ris: ReadOnly<u32, Interrupts::Register>,
    mis: ReadOnly<u32, Interrupts::Register>,
    icr: WriteOnly<u32, Interrupts::Register>,
    dmactl: ReadWrite<u32>,
}

pub static mut UART0: UART = UART::new(&UART0_BASE, &UART0_NVIC);
pub static mut UART1: UART = UART::new(&UART1_BASE, &UART1_NVIC);

register_bitfields![
    u32,
    Control [
        UART_ENABLE OFFSET(0) NUMBITS(1) [],
        TX_ENABLE OFFSET(8) NUMBITS(1) [],
        RX_ENABLE OFFSET(9) NUMBITS(1) []
    ],
    LineControl [
        FIFO_ENABLE OFFSET(4) NUMBITS(1) [],
        WORD_LENGTH OFFSET(5) NUMBITS(2) [
            Len5 = 0x0,
            Len6 = 0x1,
            Len7 = 0x2,
            Len8 = 0x3
        ]
    ],
    IntDivisor [
        DIVISOR OFFSET(0) NUMBITS(16) []
    ],
    FracDivisor [
        DIVISOR OFFSET(0) NUMBITS(6) []
    ],
    Flags [
        CTS OFFSET(0) NUMBITS(1) [],
        BUSY OFFSET(3) NUMBITS(1) [],
        RX_FIFO_EMPTY OFFSET(4) NUMBITS(1) [],
        TX_FIFO_FULL OFFSET(5) NUMBITS(1) [],
        RX_FIFO_FULL OFFSET(6) NUMBITS(1) [],
        TX_FIFO_EMPTY OFFSET(7) NUMBITS(1) []
    ],
    Interrupts [
         ALL_INTERRUPTS OFFSET(0) NUMBITS(12) [
            // sets all interrupts without writing 1's to reg with undefined behavior
            Set =  0b111111110010,
            // you are allowed to write 0 to everyone
            Clear = 0x000000
        ],
        CTSIMM OFFSET(1) NUMBITS(1) [],              // clear to send interrupt mask
        RX OFFSET(4) NUMBITS(1) [],                  // receive interrupt mask
        TX OFFSET(5) NUMBITS(1) [],                  // transmit interrupt mask
        RX_TIMEOUT OFFSET(6) NUMBITS(1) [],          // receive timeout interrupt mask
        FE OFFSET(7) NUMBITS(1) [],                  // framing error interrupt mask
        PE OFFSET(8) NUMBITS(1) [],                  // parity error interrupt mask
        BE OFFSET(9) NUMBITS(1) [],                  // break error interrupt mask
        OE OFFSET(10) NUMBITS(1) [],                 // overrun error interrupt mask
        END_OF_TRANSMISSION OFFSET(11) NUMBITS(1) [] // end of transmission interrupt mask
    ]
];

const UART0_BASE: StaticRef<UartRegisters> =
    unsafe { StaticRef::new(0x40001000 as *const UartRegisters) };

const UART1_BASE: StaticRef<UartRegisters> =
    unsafe { StaticRef::new(0x4000B000 as *const UartRegisters) };

const UART0_NVIC: nvic::Nvic =
    unsafe { nvic::Nvic::new(peripheral_interrupts::NVIC_IRQ::UART0 as u32) };
const UART1_NVIC: nvic::Nvic =
    unsafe { nvic::Nvic::new(peripheral_interrupts::NVIC_IRQ::UART1 as u32) };

/// Stores an ongoing TX transaction
struct Transaction {
    /// The buffer containing the bytes to transmit as it should be returned to
    /// the client
    buffer: &'static mut [u8],
    /// The total amount to transmit
    length: usize,
    /// The index of the byte currently being sent
    index: usize,
}

pub struct UART {
    registers: &'static StaticRef<UartRegisters>,
    nvic: &'static nvic::Nvic,
    tx_client: OptionalCell<&'static uart::Client>,
    rx_client: OptionalCell<&'static uart::Client>,
    tx: MapCell<Transaction>,
    rx: MapCell<Transaction>,
}

macro_rules! uart_nvic {
    ($fn_name:tt, $uart:ident) => {
<<<<<<< HEAD
        // handle RX interrupt
=======
        #[inline(never)]
>>>>>>> 728258be
        pub extern "C" fn $fn_name() {
            unsafe {
                // handle RX
                $uart.rx.map(|rx| {
                    while $uart.rx_fifo_not_empty() && rx.index < rx.length {
                        let byte = $uart.read_byte();
                        rx.buffer[rx.index] = byte;
                        rx.index += 1;
                    }
                });
                // if there is no client, empty the buffer into the void
                if $uart.rx_fifo_not_empty() {
                    $uart.read_byte();
                }
                $uart.tx.map(|tx| {
                    // if a big buffer was given, this could be a very long call
                    if $uart.tx_fifo_not_full() && tx.index < tx.length {
                        $uart.send_byte(tx.buffer[tx.index]);
                        tx.index += 1;
                    }
                });
                $uart.registers.icr.write(Interrupts::ALL_INTERRUPTS::Set);
                $uart.nvic.clear_pending();
            }
        }
    };
}

uart_nvic!(uart0_isr, UART0);
uart_nvic!(uart1_isr, UART1);

impl UART {
    const fn new(registers: &'static StaticRef<UartRegisters>, nvic: &'static nvic::Nvic) -> UART {
        UART {
            registers,
            nvic,
            tx_client: OptionalCell::empty(),
            rx_client: OptionalCell::empty(),
            tx: MapCell::empty(),
            rx: MapCell::empty(),
        }
    }

    /// Initialize the UART hardware.
    ///
    /// This function needs to be run before the UART module is used.
    pub fn initialize(&self) {
        self.power_and_clock();
        self.enable_interrupts();
    }

    fn configure(&self, params: kernel::hil::uart::UARTParameters) -> ReturnCode {
        // These could probably be implemented, but are currently ignored, so
        // throw an error.
        if params.stop_bits != kernel::hil::uart::StopBits::One {
            return ReturnCode::ENOSUPPORT;
        }
        if params.parity != kernel::hil::uart::Parity::None {
            return ReturnCode::ENOSUPPORT;
        }
        if params.hw_flow_control != false {
            return ReturnCode::ENOSUPPORT;
        }

        // Disable the UART before configuring
        self.disable();

        self.set_baud_rate(params.baud_rate);

        // Set word length
        self.registers.lcrh.write(LineControl::WORD_LENGTH::Len8);

        self.fifo_enable();

        self.enable_interrupts();

        // Enable UART, RX and TX
        self.registers
            .ctl
            .write(Control::UART_ENABLE::SET + Control::RX_ENABLE::SET + Control::TX_ENABLE::SET);

        ReturnCode::SUCCESS
    }

    fn power_and_clock(&self) {
        prcm::Power::enable_domain(prcm::PowerDomain::Serial);
        while !prcm::Power::is_enabled(prcm::PowerDomain::Serial) {}
        prcm::Clock::enable_uarts();
    }

    fn set_baud_rate(&self, baud_rate: u32) {
        // Fractional baud rate divider
        let div = (((MCU_CLOCK * 8) / baud_rate) + 1) / 2;
        // Set the baud rate
        self.registers.ibrd.write(IntDivisor::DIVISOR.val(div / 64));
        self.registers
            .fbrd
            .write(FracDivisor::DIVISOR.val(div % 64));
    }

    fn fifo_enable(&self) {
        self.registers.lcrh.modify(LineControl::FIFO_ENABLE::SET);
    }

    fn fifo_disable(&self) {
        self.registers.lcrh.modify(LineControl::FIFO_ENABLE::CLEAR);
    }

    fn disable(&self) {
        // disable interrupts
        self.registers.imsc.write(Interrupts::ALL_INTERRUPTS::CLEAR);
        self.fifo_disable();
        self.registers.ctl.modify(
            Control::UART_ENABLE::CLEAR + Control::TX_ENABLE::CLEAR + Control::RX_ENABLE::CLEAR,
        );
    }

    fn enable_interrupts(&self) {
        // set only interrupts used
        self.registers.imsc.modify(
            Interrupts::RX::SET
                + Interrupts::RX_TIMEOUT::SET
                + Interrupts::END_OF_TRANSMISSION::SET,
        );
    }

    /// Clears all interrupts related to UART.
    pub fn handle_events(&self) {
        // Clear interrupts
        self.registers.icr.write(Interrupts::ALL_INTERRUPTS::SET);

        self.rx.take().map(|mut rx| {
            if rx.index == rx.length {
                self.rx_client.map(move |client| {
                    client.receive_complete(
                        rx.buffer,
                        rx.index,
                        kernel::hil::uart::Error::CommandComplete,
                    );
                });
            } else {
                self.rx.put(rx);
            }
        });

        self.tx.take().map(|mut tx| {
            if tx.index == tx.length {
                self.tx_client.map(move |client| {
                    client.transmit_complete(tx.buffer, kernel::hil::uart::Error::CommandComplete);
                });
            } else {
                self.tx.put(tx);
            }
        });
    }

    // Pushes a byte into the TX FIFO.
    #[inline]
    pub fn send_byte(&self, c: u8) {
        // Put byte in data register
        self.registers.dr.set(c as u32);
    }

    // Pulls a byte out of the RX FIFO.
    #[inline]
    pub fn read_byte(&self) -> u8 {
        self.registers.dr.get() as u8
    }

    /// Checks if there is space in the transmit fifo queue.
    #[inline]
    pub fn rx_fifo_not_empty(&self) -> bool {
        !self.registers.fr.is_set(Flags::RX_FIFO_EMPTY)
    }

    /// Checks if there is space in the transmit fifo queue.
    #[inline]
    pub fn tx_fifo_not_full(&self) -> bool {
        !self.registers.fr.is_set(Flags::TX_FIFO_FULL)
    }

    pub fn set_tx_client(&self, client: &'static kernel::hil::uart::Client) {
        self.tx_client.set(client);
    }

    pub fn set_rx_client(&self, client: &'static kernel::hil::uart::Client) {
        self.rx_client.set(client);
    }
}

impl kernel::hil::uart::UART for UART {
    fn set_client(&self, client: &'static kernel::hil::uart::Client) {
        self.rx_client.set(client);
        self.tx_client.set(client);
    }

    fn configure(&self, params: kernel::hil::uart::UARTParameters) -> ReturnCode {
        self.configure(params)
    }

    fn transmit(&self, buffer: &'static mut [u8], len: usize) {
        // if there is a weird input, don't try to do any transfers
        if len == 0 {
            self.tx_client.map(move |client| {
                client.transmit_complete(buffer, kernel::hil::uart::Error::CommandComplete);
            });
        } else {
            // if client set len too big, we will receive what we can
            let tx_len = cmp::min(len, buffer.len());

            // we will send one byte, causing EOT interrupt
            if self.tx_fifo_not_full() {
                self.send_byte(buffer[0]);
            }

            // Transaction will be continued in interrupt handler
            self.tx.put(Transaction {
                buffer: buffer,
                length: tx_len,
                index: 1,
            });
        }
    }

    fn receive(&self, buffer: &'static mut [u8], len: usize) {
        if len == 0 {
            self.rx_client.map(move |client| {
                client.receive_complete(buffer, len, kernel::hil::uart::Error::CommandComplete);
            });
        } else {
            // if client set len too big, we will receive what we can
            let rx_len = cmp::min(len, buffer.len());

            self.rx.put(Transaction {
                buffer: buffer,
                length: rx_len,
                index: 0,
            });
        }
    }

    fn abort_receive(&self) {
        self.rx.take().map(|rx| {
            self.rx_client.map(move |client| {
                client.receive_complete(
                    rx.buffer,
                    rx.index,
                    kernel::hil::uart::Error::CommandComplete,
                );
            });
        });
    }
}<|MERGE_RESOLUTION|>--- conflicted
+++ resolved
@@ -117,11 +117,7 @@
 
 macro_rules! uart_nvic {
     ($fn_name:tt, $uart:ident) => {
-<<<<<<< HEAD
-        // handle RX interrupt
-=======
         #[inline(never)]
->>>>>>> 728258be
         pub extern "C" fn $fn_name() {
             unsafe {
                 // handle RX
