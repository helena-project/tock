//! UART driver, cc26x2 family
use kernel;
use kernel::common::cells::{MapCell, OptionalCell};
use kernel::common::registers::{ReadOnly, ReadWrite, WriteOnly};
use kernel::common::StaticRef;
use kernel::hil::uart;
use kernel::ReturnCode;

use core::cmp;
use cortexm4::nvic;
use peripheral_interrupts;
use prcm;

const MCU_CLOCK: u32 = 48_000_000;

#[repr(C)]
struct UartRegisters {
    dr: ReadWrite<u32>,
    rsr_ecr: ReadWrite<u32>,
    _reserved0: [u32; 0x4],
    fr: ReadOnly<u32, Flags::Register>,
    _reserved1: [u32; 0x2],
    ibrd: ReadWrite<u32, IntDivisor::Register>,
    fbrd: ReadWrite<u32, FracDivisor::Register>,
    lcrh: ReadWrite<u32, LineControl::Register>,
    ctl: ReadWrite<u32, Control::Register>,
    ifls: ReadWrite<u32>,
    imsc: ReadWrite<u32, Interrupts::Register>,
    ris: ReadOnly<u32, Interrupts::Register>,
    mis: ReadOnly<u32, Interrupts::Register>,
    icr: WriteOnly<u32, Interrupts::Register>,
    dmactl: ReadWrite<u32>,
}

pub static mut UART0: UART = UART::new(&UART0_BASE, &UART0_NVIC);
pub static mut UART1: UART = UART::new(&UART1_BASE, &UART1_NVIC);

register_bitfields![
    u32,
    Control [
        UART_ENABLE OFFSET(0) NUMBITS(1) [],
        TX_ENABLE OFFSET(8) NUMBITS(1) [],
        RX_ENABLE OFFSET(9) NUMBITS(1) []
    ],
    LineControl [
        FIFO_ENABLE OFFSET(4) NUMBITS(1) [],
        WORD_LENGTH OFFSET(5) NUMBITS(2) [
            Len5 = 0x0,
            Len6 = 0x1,
            Len7 = 0x2,
            Len8 = 0x3
        ]
    ],
    IntDivisor [
        DIVISOR OFFSET(0) NUMBITS(16) []
    ],
    FracDivisor [
        DIVISOR OFFSET(0) NUMBITS(6) []
    ],
    Flags [
<<<<<<< HEAD
        TX_FIFO_FULL OFFSET(5) NUMBITS(1) [],
        UART_BUSY OFFSET(3) NUMBITS(1) []
=======
        CTS OFFSET(0) NUMBITS(1) [],
        BUSY OFFSET(3) NUMBITS(1) [],
        RX_FIFO_EMPTY OFFSET(4) NUMBITS(1) [],
        TX_FIFO_FULL OFFSET(5) NUMBITS(1) [],
        RX_FIFO_FULL OFFSET(6) NUMBITS(1) [],
        TX_FIFO_EMPTY OFFSET(7) NUMBITS(1) []
>>>>>>> 6110685b
    ],
    Interrupts [
         ALL_INTERRUPTS OFFSET(0) NUMBITS(12) [
            // sets all interrupts without writing 1's to reg with undefined behavior
            Set =  0b111111110010,
            // you are allowed to write 0 to everyone
            Clear = 0x000000
        ],
        CTSIMM OFFSET(1) NUMBITS(1) [],              // clear to send interrupt mask
        RX OFFSET(4) NUMBITS(1) [],                  // receive interrupt mask
        TX OFFSET(5) NUMBITS(1) [],                  // transmit interrupt mask
        RX_TIMEOUT OFFSET(6) NUMBITS(1) [],          // receive timeout interrupt mask
        FE OFFSET(7) NUMBITS(1) [],                  // framing error interrupt mask
        PE OFFSET(8) NUMBITS(1) [],                  // parity error interrupt mask
        BE OFFSET(9) NUMBITS(1) [],                  // break error interrupt mask
        OE OFFSET(10) NUMBITS(1) [],                 // overrun error interrupt mask
        END_OF_TRANSMISSION OFFSET(11) NUMBITS(1) [] // end of transmission interrupt mask
    ]
];

const UART0_BASE: StaticRef<UartRegisters> =
    unsafe { StaticRef::new(0x40001000 as *const UartRegisters) };

const UART1_BASE: StaticRef<UartRegisters> =
    unsafe { StaticRef::new(0x4000B000 as *const UartRegisters) };

const UART0_NVIC: nvic::Nvic =
    unsafe { nvic::Nvic::new(peripheral_interrupts::NVIC_IRQ::UART0 as u32) };
const UART1_NVIC: nvic::Nvic =
    unsafe { nvic::Nvic::new(peripheral_interrupts::NVIC_IRQ::UART1 as u32) };

/// Stores an ongoing TX transaction
struct Transaction {
    /// The buffer containing the bytes to transmit as it should be returned to
    /// the client
    buffer: &'static mut [u8],
    /// The total amount to transmit
    length: usize,
    /// The index of the byte currently being sent
    index: usize,
}

pub struct UART {
    registers: &'static StaticRef<UartRegisters>,
    nvic: &'static nvic::Nvic,
    client: OptionalCell<&'static uart::Client>,
    tx: MapCell<Transaction>,
    rx: MapCell<Transaction>,
}

macro_rules! uart_nvic {
    ($fn_name:tt, $uart:ident) => {
        // handle RX interrupt
        pub extern "C" fn $fn_name() {
            unsafe {
                // handle RX
                $uart.rx.map(|rx| {
                    while $uart.rx_fifo_not_empty() && rx.index < rx.length {
                        let byte = $uart.read_byte();
                        rx.buffer[rx.index] = byte;
                        rx.index += 1;
                    }
                });
                // if there is no client, empty the buffer into the void
                if $uart.rx_fifo_not_empty() {
                    $uart.read_byte();
                }
                $uart.tx.map(|tx| {
                    // if a big buffer was given, this could be a very long call
                    if $uart.tx_fifo_not_full() && tx.index < tx.length {
                        $uart.send_byte(tx.buffer[tx.index]);
                        tx.index += 1;
                    }
                });
                $uart.registers.icr.write(Interrupts::ALL_INTERRUPTS::Set);
                $uart.nvic.clear_pending();
            }
        }
    };
}

uart_nvic!(uart0_isr, UART0);
uart_nvic!(uart1_isr, UART1);

impl UART {
    const fn new(registers: &'static StaticRef<UartRegisters>, nvic: &'static nvic::Nvic) -> UART {
        UART {
            registers,
            nvic,

            client: OptionalCell::empty(),
            tx: MapCell::empty(),
            rx: MapCell::empty(),
        }
    }

    /// Initialize the UART hardware.
    ///
    /// This function needs to be run before the UART module is used.
    pub fn initialize(&self) {
        self.power_and_clock();
        self.enable_interrupts();
    }

    fn configure(&self, params: kernel::hil::uart::UARTParameters) -> ReturnCode {
        // These could probably be implemented, but are currently ignored, so
        // throw an error.
        if params.stop_bits != kernel::hil::uart::StopBits::One {
            return ReturnCode::ENOSUPPORT;
        }
        if params.parity != kernel::hil::uart::Parity::None {
            return ReturnCode::ENOSUPPORT;
        }
        if params.hw_flow_control != false {
            return ReturnCode::ENOSUPPORT;
        }

        // Disable the UART before configuring
        self.disable();

        self.set_baud_rate(params.baud_rate);

        // Set word length
        self.registers.lcrh.write(LineControl::WORD_LENGTH::Len8);

        self.fifo_enable();

        self.enable_interrupts();

        // Enable UART, RX and TX
        self.registers
            .ctl
            .write(Control::UART_ENABLE::SET + Control::RX_ENABLE::SET + Control::TX_ENABLE::SET);

        ReturnCode::SUCCESS
    }

    fn power_and_clock(&self) {
        prcm::Power::enable_domain(prcm::PowerDomain::Serial);
        while !prcm::Power::is_enabled(prcm::PowerDomain::Serial) {}
        prcm::Clock::enable_uarts();
    }

    fn set_baud_rate(&self, baud_rate: u32) {
        // Fractional baud rate divider
        let div = (((MCU_CLOCK * 8) / baud_rate) + 1) / 2;
        // Set the baud rate
        self.registers.ibrd.write(IntDivisor::DIVISOR.val(div / 64));
        self.registers
            .fbrd
            .write(FracDivisor::DIVISOR.val(div % 64));
    }

    fn fifo_enable(&self) {
        self.registers.lcrh.modify(LineControl::FIFO_ENABLE::SET);
    }

    fn fifo_disable(&self) {
        self.registers.lcrh.modify(LineControl::FIFO_ENABLE::CLEAR);
    }

    fn disable(&self) {
        // disable interrupts
        self.registers.imsc.write(Interrupts::ALL_INTERRUPTS::CLEAR);
        self.fifo_disable();
        self.registers.ctl.modify(
            Control::UART_ENABLE::CLEAR + Control::TX_ENABLE::CLEAR + Control::RX_ENABLE::CLEAR,
        );
    }

    fn enable_interrupts(&self) {
        // set only interrupts used
        self.registers.imsc.modify(
            Interrupts::RX::SET
                + Interrupts::RX_TIMEOUT::SET
                + Interrupts::END_OF_TRANSMISSION::SET,
        );
    }

    fn busy(&self) -> bool {
        self.registers.fr.is_set(Flags::UART_BUSY)
    }

    /// Clears all interrupts related to UART.
    pub fn handle_events(&self) {
        // Clear interrupts
        self.registers.icr.write(Interrupts::ALL_INTERRUPTS::SET);

        self.rx.take().map(|mut rx| {
            if rx.index == rx.length {
                self.client.map(move |client| {
                    client.receive_complete(
                        rx.buffer,
                        rx.index,
                        kernel::hil::uart::Error::CommandComplete,
                    );
                });
            } else {
                self.rx.put(rx);
            }
        });

        self.tx.take().map(|mut tx| {
            if tx.index == tx.length {
                self.client.map(move |client| {
                    client.transmit_complete(tx.buffer, kernel::hil::uart::Error::CommandComplete);
                });
            } else {
                self.tx.put(tx);
            }
        });
    }

    // Pushes a byte into the TX FIFO.
    #[inline]
    pub fn send_byte(&self, c: u8) {
        // Put byte in data register
        self.registers.dr.set(c as u32);
    }

    // Pulls a byte out of the RX FIFO.
    #[inline]
    pub fn read_byte(&self) -> u8 {
        self.registers.dr.get() as u8
    }

    /// Checks if there is space in the transmit fifo queue.
    #[inline]
    pub fn rx_fifo_not_empty(&self) -> bool {
        !self.registers.fr.is_set(Flags::RX_FIFO_EMPTY)
    }

    /// Checks if there is space in the transmit fifo queue.
    #[inline]
    pub fn tx_fifo_not_full(&self) -> bool {
        !self.registers.fr.is_set(Flags::TX_FIFO_FULL)
    }
}

impl kernel::hil::uart::UART for UART {
    fn set_client(&self, client: &'static kernel::hil::uart::Client) {
        self.client.set(client);
    }

    fn configure(&self, params: kernel::hil::uart::UARTParameters) -> ReturnCode {
        self.configure(params)
    }

    fn transmit(&self, buffer: &'static mut [u8], len: usize) {
        // if there is a weird input, don't try to do any transfers
        if len == 0 {
            self.client.map(move |client| {
                client.transmit_complete(buffer, kernel::hil::uart::Error::CommandComplete);
            });
        } else {
            // if client set len too big, we will receive what we can
            let tx_len = cmp::min(len, buffer.len());

            // we will send one byte, causing EOT interrupt
            if self.tx_fifo_not_full() {
                self.send_byte(buffer[0]);
            }

            // Transaction will be continued in interrupt handler
            self.tx.put(Transaction {
                buffer: buffer,
                length: tx_len,
                index: 1,
            });
        }
    }

    fn receive(&self, buffer: &'static mut [u8], len: usize) {
        if len == 0 {
            self.client.map(move |client| {
                client.receive_complete(buffer, len, kernel::hil::uart::Error::CommandComplete);
            });
        } else {
            // if client set len too big, we will receive what we can
            let rx_len = cmp::min(len, buffer.len());

            self.rx.put(Transaction {
                buffer: buffer,
                length: rx_len,
                index: 0,
            });
        }
    }

    fn abort_receive(&self) {
        self.rx.take().map(|rx| {
            self.client.map(move |client| {
                client.receive_complete(
                    rx.buffer,
                    rx.index,
                    kernel::hil::uart::Error::CommandComplete,
                );
            });
        });
    }
}<|MERGE_RESOLUTION|>--- conflicted
+++ resolved
@@ -58,17 +58,12 @@
         DIVISOR OFFSET(0) NUMBITS(6) []
     ],
     Flags [
-<<<<<<< HEAD
-        TX_FIFO_FULL OFFSET(5) NUMBITS(1) [],
-        UART_BUSY OFFSET(3) NUMBITS(1) []
-=======
         CTS OFFSET(0) NUMBITS(1) [],
         BUSY OFFSET(3) NUMBITS(1) [],
         RX_FIFO_EMPTY OFFSET(4) NUMBITS(1) [],
         TX_FIFO_FULL OFFSET(5) NUMBITS(1) [],
         RX_FIFO_FULL OFFSET(6) NUMBITS(1) [],
         TX_FIFO_EMPTY OFFSET(7) NUMBITS(1) []
->>>>>>> 6110685b
     ],
     Interrupts [
          ALL_INTERRUPTS OFFSET(0) NUMBITS(12) [
@@ -248,10 +243,6 @@
         );
     }
 
-    fn busy(&self) -> bool {
-        self.registers.fr.is_set(Flags::UART_BUSY)
-    }
-
     /// Clears all interrupts related to UART.
     pub fn handle_events(&self) {
         // Clear interrupts
