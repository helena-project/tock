--- conflicted
+++ resolved
@@ -138,11 +138,7 @@
     ClockGate2 [
         // RESERVED (bits 1-31)
         CLK0_EN          OFFSET(0) NUMBITS(1) [],
-<<<<<<< HEAD
-        CLK1_EN          OFFSET(0) NUMBITS(1) []
-=======
         CLK1_EN          OFFSET(1) NUMBITS(1) []
->>>>>>> 3cd54285
 
     ],
     PowerDomain0 [
